const program = require('commander');
const fs = require('fs-extra');
const path = require('path');
const chalk = require('chalk');
const inquirer = require('inquirer');
const configstore = require('configstore');
const request = require('request');
const commandExistsSync = require('command-exists').sync;
const ProgressBar = require('progress');
const ora = require('ora');
const { exec } = require('child_process');

const packagejson = require('./package.json');

const configs = new configstore(packagejson.name, {
    captainMachines: [],
    apps: []
});


console.log(' ');
console.log(' ');

program
    .description('Deploy current directory to a Captain machine.')
    .option('-d, --default','Run with default options')
    .parse(process.argv);


if (program.args.length) {
    console.error(chalk.red('Unrecognized commands:'));
    program.args.forEach(function (arg) {
        console.log(chalk.red(arg));
    });
    console.error(chalk.red('Deploy does not require any options. '));
    process.exit(1);
}

function printErrorAndExit(error) {
    console.log(chalk.bold.red(error));
    console.log(' ');
    console.log(' ');
<<<<<<< HEAD
=======
    process.exit(0);
}

if (!fs.pathExistsSync('./.git')) {
    printErrorAndExit('**** ERROR: You are not in a git root directory. This command will only deploys the current directory ****');
}

if (!fs.pathExistsSync('./captain-definition')) {
    printErrorAndExit('**** ERROR: captain-definition file cannot be found. Please see docs! ****');
}

var contents = fs.readFileSync('./captain-definition', 'utf8');
var contentsJson = null;

try {
    contentsJson = JSON.parse(contents);
} catch (e) {
    console.log(e);
    console.log('');
    printErrorAndExit('**** ERROR: captain-definition file is not a valid JSON! ****');
}

if (!contentsJson.schemaVersion) {
    printErrorAndExit('**** ERROR: captain-definition needs schemaVersion. Please see docs! ****');
}

if (!contentsJson.templateId && !contentsJson.dockerfileLines) {
    printErrorAndExit('**** ERROR: captain-definition needs templateId or dockerfileLines. Please see docs! ****');
}

if (contentsJson.templateId && contentsJson.dockerfileLines) {
    printErrorAndExit('**** ERROR: captain-definition needs templateId or dockerfileLines, NOT BOTH! Please see docs! ****');
>>>>>>> fa48daed
}

let listOfMachines = [{
    name: '-- CANCEL --',
    value: '',
    short: ''
}];

let machines = configs.get('captainMachines');
for (let i = 0; i < machines.length; i++) {
    let m = machines[i];
    listOfMachines.push({
        name: m.name + ' at ' + m.baseUrl,
        value: m.name,
        short: m.name + ' at ' + m.baseUrl
    })
}

// Gets default value for propType that is stored in a directory.
// Replaces getAppForDirectory
function getPropForDirectory(propType) {
    let apps = configs.get('apps');
    for (let i = 0; i < apps.length; i++) {
        let app = apps[i];
        if (app.cwd === process.cwd()) {
            return app[propType];
        }
    }
    return undefined;
}

// Sets default value for propType that is stored in a directory to propValue.
// Replaces saveAppForDirectory
function savePropForDirectory(propType,propValue) {
    let apps = configs.get('apps');
    for (let i = 0; i < apps.length; i++) {
        let app = apps[i];
        if (app.cwd === process.cwd()) {
            app[propType] = propValue;
            configs.set('apps', apps);
            return;
        }
    }

    apps.push({
        cwd: process.cwd(),
        [propType]: propValue
    });

    configs.set('apps', apps);
}


function getDefaultMachine() {
    let machine = getPropForDirectory('machineToDeploy');
    console.log(machine);
    if(machine){
        return machine.name;
    }
    return 0;
}

console.log('Preparing deployment to Captain...');
console.log(' ');


const questions = [
    {
        type: 'list',
        name: 'captainNameToDeploy',
        default: getDefaultMachine(),
        message: 'Select the Captain Machine you want to deploy to:',
        choices: listOfMachines
    },
    {
        type: 'input',
        default: getPropForDirectory('branchToPush') || 'master',
        name: 'branchToPush',
        message: 'Enter the "git" branch you would like to deploy:',
        when: function (answers) {
            return !!answers.captainNameToDeploy;
        }
    },
    {
        type: 'input',
        default: getPropForDirectory('appName'),
        name: 'appName',
        message: 'Enter the Captain app name this directory will be deployed to:',
        when: function (answers) {
            return !!answers.captainNameToDeploy;
        }
    },
    {
        type: 'confirm',
        name: 'confirmedToDeploy',
        message: 'Note that uncommited files and files in gitignore (if any) will not be pushed to server. Please confirm so that deployment process can start.',
        default: true,
        when: function (answers) {
            return !!answers.captainNameToDeploy;
        }
    }
];

let defaultInvalid = false;

if(program.default){

    if(getDefaultMachine===0 || getPropForDirectory('branchToPush') === undefined || getPropForDirectory('appName') === undefined){
        console.log('Default deploy failed. Please select deploy options.');
        defaultInvalid = true;
    }
    else{
        console.log('Deploying to ' + getPropForDirectory('machineToDeploy').name);
        deployTo(getPropForDirectory('machineToDeploy'),getPropForDirectory('branchToPush'), getPropForDirectory('appName'));
    }
        
}

if(!program.default || defaultInvalid){

    inquirer.prompt(questions).then(function (answers) {

        console.log(' ');
        console.log(' ');

        if (!answers.confirmedToDeploy) {
            console.log('Operation cancelled by the user...');
            console.log(' ');
        }
        else {
            let machines = configs.get('captainMachines');
            let machineToDeploy = null;
            for (let i = 0; i < machines.length; i++) {
                if (machines[i].name === answers.captainNameToDeploy) {
                    console.log('Deploying to ' + answers.captainNameToDeploy);
                    machineToDeploy = machines[i];
                    break;
                }
            }

            console.log(' ');
            deployTo(machineToDeploy, answers.branchToPush, answers.appName);
        }

    });

}

function deployTo(machineToDeploy, branchToPush, appName) {
    if (!commandExistsSync('git')) {
        console.log(chalk.red('"git" command not found...'));
        console.log(chalk.red('Captain needs "git" to create zip file of your source files...'));
        console.log(' ');
        process.exit(1);
    }

    let zipFileNameToDeploy = 'temporary-captain-to-deploy.zip';
    let zipFileFullPath = path.join(process.cwd(), zipFileNameToDeploy);

    console.log('Saving zip file to:');
    console.log(zipFileFullPath);
    console.log(' ');

    exec('git archive --format tar --output "' + zipFileFullPath + '" ' + branchToPush, function (err, stdout, stderr) {
        if (err) {
            console.log(chalk.red('TAR file failed'));
            console.log(chalk.red(err + ' '));
            console.log(' ');
            fs.removeSync(zipFileFullPath);
            return;
        }

        exec('git rev-parse ' + branchToPush, function (err, stdout, stderr) {

            const gitHash = (stdout || '').trim();

            if (err || !(/^[a-f0-9]{40}$/.test(gitHash))) {
                console.log(chalk.red('Cannot find hash of last commit on this branch: ' + branchToPush));
                console.log(chalk.red(gitHash + ' '));
                console.log(chalk.red(err + ' '));
                console.log(' ');
                return;
            }

            console.log('Pushing last commit on ' + branchToPush + ': ' + gitHash);
            
            savePropForDirectory('branchToPush', branchToPush);
            
            sendFileToCaptain(machineToDeploy, zipFileFullPath, appName, gitHash);

        });
    });

}

function sendFileToCaptain(machineToDeploy, zipFileFullPath, appName, gitHash) {

    console.log('Uploading file to ' + machineToDeploy.baseUrl);

    const fileSize = fs.statSync(zipFileFullPath).size;
    const fileStream = fs.createReadStream(zipFileFullPath);

    const barOpts = {
        width: 20,
        total: fileSize,
        clear: true
    };
    const bar = new ProgressBar(' uploading [:bar] :percent  (ETA :etas)', barOpts);
    fileStream.on('data', function (chunk) {
        bar.tick(chunk.length);
    });

    let spinner;

    fileStream.on('end', function () {
        console.log(' ');
        console.log('This might take several minutes. PLEASE BE PATIENT...');
        spinner = ora('Building your source code...').start();
        spinner.color = 'yellow';
    });


    let options = {
        url: machineToDeploy.baseUrl + '/api/v1/user/appData/' + appName,
        headers: {
            'x-namespace': 'captain',
            'x-captain-auth': machineToDeploy.authToken
        },
        method: 'POST',
        formData: {
            sourceFile: fileStream,
            gitHash: gitHash
        }
    };

    function callback(error, response, body) {

        if (spinner) {
            spinner.stop();
        }

        if (fs.pathExistsSync(zipFileFullPath)) {
            fs.removeSync(zipFileFullPath);
        }

        try {

            if (!error && response.statusCode === 200) {

                let data = JSON.parse(body);

                if (data.status !== 100) {
                    throw new Error(JSON.stringify(data, null, 2));
                }

                savePropForDirectory('appName',appName);
                savePropForDirectory('machineToDeploy', machineToDeploy);

                console.log(chalk.green('Deployed successful: ') + appName);
                console.log(' ');

                return;
            }

            if (error) {
                throw new Error(error)
            }

            throw new Error(response ? JSON.stringify(response, null, 2) : 'Response NULL');

        } catch (error) {

            console.error(chalk.red('\nSomething bad happened. Cannot deploy "' + appName + '"\n'));

            if (error.message) {
                try {
                    var errorObj = JSON.parse(error.message);
                    if (errorObj.status) {
                        console.error(chalk.red('\nError code: ' + errorObj.status));
                        console.error(chalk.red('\nError message:\n\n ' + errorObj.description));
                    } else {
                        throw new Error("NOT API ERROR");
                    }
                } catch (ignoreError) {
                    console.error(chalk.red(error.message));
                }
            } else {
                console.error(chalk.red(error));
            }
            console.log(' ');
        }
    }

    request(options, callback);

}

<|MERGE_RESOLUTION|>--- conflicted
+++ resolved
@@ -40,8 +40,6 @@
     console.log(chalk.bold.red(error));
     console.log(' ');
     console.log(' ');
-<<<<<<< HEAD
-=======
     process.exit(0);
 }
 
@@ -74,7 +72,6 @@
 
 if (contentsJson.templateId && contentsJson.dockerfileLines) {
     printErrorAndExit('**** ERROR: captain-definition needs templateId or dockerfileLines, NOT BOTH! Please see docs! ****');
->>>>>>> fa48daed
 }
 
 let listOfMachines = [{
@@ -182,7 +179,7 @@
 
 if(program.default){
 
-    if(getDefaultMachine===0 || getPropForDirectory('branchToPush') === undefined || getPropForDirectory('appName') === undefined){
+    if(getDefaultMachine === 0 || getPropForDirectory('branchToPush') === undefined || getPropForDirectory('appName') === undefined){
         console.log('Default deploy failed. Please select deploy options.');
         defaultInvalid = true;
     }
