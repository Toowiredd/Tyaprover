import { McpServer } from "@modelcontextprotocol/sdk/server/mcp.js";
import { StdioServerTransport } from "@modelcontextprotocol/sdk/server/stdio.js";
import { z } from "zod";
import fetch from 'node-fetch'; // For making API calls to Tyaprover
// Configuration from environment variables
const TYAPROVER_API_URL = process.env.TYAPROVER_API_URL; // e.g., http://localhost:7474 or https://captain.yourdomain.com
const TYAPROVER_AUTH_TOKEN = process.env.TYAPROVER_AUTH_TOKEN;
const TYAPROVER_NAMESPACE = process.env.TYAPROVER_NAMESPACE || 'captain';
const CAPROVER_API_VERSION = process.env.CAPROVER_API_VERSION || 'v2'; // Or fetch from CapRover constants if possible
if (!TYAPROVER_API_URL || !TYAPROVER_AUTH_TOKEN) {
    console.error("FATAL: TYAPROVER_API_URL and TYAPROVER_AUTH_TOKEN environment variables are required.");
    process.exit(1);
}
const server = new McpServer({
    name: "tyaprover",
    version: "0.1.0",
}, {
    capabilities: {
        tools: {},
    },
});
// Export server for testing purposes
export { server };
// --- Helpers ---
// Helper function to make API calls to Tyaprover
async function callTyaproverApi(method, endpoint, body) {
    const url = `${TYAPROVER_API_URL}/api/${CAPROVER_API_VERSION}/${TYAPROVER_NAMESPACE}${endpoint}`;
    const headers = {
        'x-captain-auth': TYAPROVER_AUTH_TOKEN
    };
    if (body) {
        headers['Content-Type'] = 'application/json';
    }
    try {
        const response = await fetch(url, {
            method: method,
            headers: headers,
            body: body ? JSON.stringify(body) : undefined
        });
        const contentType = response.headers.get("content-type");
        if (contentType && contentType.includes("application/json")) {
            return await response.json();
        }
        else {
            const text = await response.text();
            if (!response.ok) {
                return { status: response.status, description: text }; // Mimic CapRover error structure if text
            }
            return text;
        }
    }
    catch (error) {
        console.error(`API Call failed: ${method} ${url}`, error);
        throw new Error(`Tyaprover API request failed with status ${error.status || 'unknown'}: ${error.message}`);
    }
}
<<<<<<< HEAD
// Expert 1: Setup Expert - Checks basic existence and configuration
function setupExpert(app) {
    if (!app)
        return { expertName: "SetupExpert", stage: "Non-Existent", details: "App definition is missing", score: 0 };
    if (app.imageName === 'captain-placeholder-app-image') {
        return { expertName: "SetupExpert", stage: "Registered", details: "App registered but no image deployed yet.", score: 0.2 };
    }
    return { expertName: "SetupExpert", stage: "Deployed", details: `App deployed with image ${app.imageName}`, score: 1.0 };
}
// Expert 2: Security Expert - Checks SSL and Custom Domains
function securityExpert(app) {
    const hasCustomDomain = app.customDomain && app.customDomain.length > 0;
    const hasSsl = app.hasDefaultSubDomainSsl || (hasCustomDomain && app.customDomain.some((d) => d.hasSsl));
    const forceSsl = app.forceSsl;
    if (forceSsl && hasSsl) {
        return { expertName: "SecurityExpert", stage: "Secure", details: "SSL enabled and forced.", score: 1.0 };
    }
    else if (hasSsl) {
        return { expertName: "SecurityExpert", stage: "Partially Secure", details: "SSL enabled but not forced.", score: 0.8 };
    }
    else if (hasCustomDomain) {
        return { expertName: "SecurityExpert", stage: "Exposed", details: "Custom domain mapped but no SSL.", score: 0.5 };
    }
    else {
        return { expertName: "SecurityExpert", stage: "Internal/Default", details: "Using default subdomain, no custom SSL.", score: 0.2 };
    }
}
// Expert 3: Scaling Expert - Checks instance count
function scalingExpert(app) {
    const instances = app.instanceCount || 1;
    if (instances > 1) {
        return { expertName: "ScalingExpert", stage: "Scaled", details: `Running ${instances} instances.`, score: 1.0 };
    }
    else if (instances === 1) {
        return { expertName: "ScalingExpert", stage: "Single Instance", details: "Standard single instance.", score: 0.5 };
    }
    else {
        return { expertName: "ScalingExpert", stage: "Stopped", details: "Zero instances running.", score: 0.0 };
    }
}
// Expert 4: Storage Expert - Checks persistence
function storageExpert(app) {
    const hasVol = app.volumes && app.volumes.length > 0;
    if (hasVol) {
        return { expertName: "StorageExpert", stage: "Stateful", details: `Has ${app.volumes.length} persistent volume(s).`, score: 1.0 };
    }
    return { expertName: "StorageExpert", stage: "Stateless", details: "No persistent volumes configured.", score: 0.0 };
=======
// Helper to validate and sanitize app names
function validateAndSanitizeAppName(appName) {
    if (!appName) {
        throw new Error("App name is required.");
    }
    // CapRover app names usually limited to lowercase alphanumeric, hyphen, maybe underscore.
    // Let's enforce a safe subset: lowercase alphanumeric and hyphens.
    // Also, CapRover apps cannot start with a hyphen.
    const sanitized = appName.toLowerCase().replace(/[^a-z0-9-]/g, '');
    if (!sanitized) {
        throw new Error(`Invalid app name '${appName}'. App names must contain alphanumeric characters.`);
    }
    if (sanitized.length > 50) {
        throw new Error(`App name '${appName}' is too long. Max 50 characters.`);
    }
    return sanitized;
>>>>>>> a967ffb5
}
// --- Tool: listApps ---
server.tool("listApps", "Lists all applications currently deployed on the Tyaprover server.", {}, async () => {
    try {
        const response = await callTyaproverApi('GET', '/apps');
        // CapRover response structure for /apps is usually { status: 100, description: "...", data: { appDefinitions: [...] } }
        // Or sometimes just the list depending on endpoint version. Assuming standard CapRover v2 response.
        // Assuming the response.data contains { appDefinitions: [] }
        if (response && response.status === 100 && response.data && response.data.appDefinitions) {
            return {
                content: [{ type: "text", text: JSON.stringify(response.data.appDefinitions) }],
            };
        }
        else {
            console.error("Unexpected response structure from Tyaprover listApps:", response);
            return { content: [{ type: "text", text: `Error: Unexpected API response structure. Status: ${response.status}, Description: ${response.description}` }] };
        }
    }
    catch (error) {
        console.error("MCP listApps tool error:", error);
        return { content: [{ type: "text", text: `Error listing apps: ${error.message}` }] };
    }
});
// --- Tool: getAppDetails ---
server.tool("getAppDetails", "Retrieves detailed configuration and status for a specific application.", {
    appName: z.string().describe("The name of the application to inspect."),
}, async ({ appName }) => {
    try {
        // BUG FIX #2 & #10: Validate app name
        const sanitizedAppName = validateAndSanitizeAppName(appName);
        // Using listApps and filtering, as CapRover might not have a direct single-app GET that returns everything in one go without complexity.
        // Or use /user/apps/appDefinitions/:appName if available.
        // Let's try the list approach for safety as we know /apps works.
        const response = await callTyaproverApi('GET', '/apps');
        if (response && response.status === 100 && response.data && response.data.appDefinitions) {
            const app = response.data.appDefinitions.find((a) => a.appName === sanitizedAppName);
            if (app) {
                return { content: [{ type: "text", text: JSON.stringify(app) }] };
            }
            else {
                return { content: [{ type: "text", text: `Error: App '${sanitizedAppName}' not found.` }] };
            }
        }
        else {
            console.error("Unexpected response structure from Tyaprover getAppDetails:", response);
            return { content: [{ type: "text", text: `Error: Unexpected API response structure. Status: ${response.status}, Description: ${response.description}` }] };
        }
    }
    catch (error) {
        console.error(`MCP getAppDetails tool error: ${error.message}`);
        return { content: [{ type: "text", text: `Error getting app details for '${appName}': ${error.message}` }] };
    }
});
// --- Tool: deployApp ---
server.tool("deployApp", "Deploys a new application or updates an existing one using a Docker image.", {
    appName: z.string().describe("The name of the application (must be unique)."),
    imageName: z.string().describe("The Docker image to deploy (e.g., 'nginx:latest', 'node:18-alpine')."),
    hasPersistentData: z.boolean().optional().describe("Whether the app requires persistent storage (default: false)."),
}, async (input) => {
    try {
        // BUG FIX #2 & #10: Validate app name
        const sanitizedAppName = validateAndSanitizeAppName(input.appName);
        // CapRover deploy/register endpoint: /user/apps/appDefinitions/register
        // Body: { appName: "...", hasPersistentData: ... }
        // Then update with image: /user/apps/appDefinitions/update
        // Or use the one-shot if available.
        // A common pattern in CapRover API clients is Register -> Update Config.
        // 1. Check if app exists
        const listResponse = await callTyaproverApi('GET', '/apps');
        const exists = listResponse?.data?.appDefinitions?.find((a) => a.appName === sanitizedAppName);
        if (!exists) {
            // Register new app
            const registerPayload = {
                appName: sanitizedAppName,
                hasPersistentData: input.hasPersistentData || false
            };
            const registerResponse = await callTyaproverApi('POST', '/apps/appdefinitions/register', registerPayload);
            if (registerResponse.status !== 100) {
                return { content: [{ type: "text", text: `Failed to register application '${sanitizedAppName}': ${registerResponse.description}` }] };
            }
        }
        // 2. Update with image (Deploy)
        let updatePayload = {
            imageName: input.imageName
        };
        // If app exists, we must merge with existing definition to avoid wiping other settings
        if (exists) {
            // Ensure we carry over critical fields
            updatePayload = { ...exists, ...updatePayload };
        }
        // Endpoint: POST /api/v2/user/apps/appDefinitions/:appName
        const deployResponse = await callTyaproverApi('POST', `/apps/appdefinitions/${sanitizedAppName}`, updatePayload);
        if (deployResponse && deployResponse.status === 100) {
            return { content: [{ type: "text", text: `Application '${sanitizedAppName}' deployment/update initiated successfully.` }] };
        }
        else {
            const errorDesc = deployResponse?.description || JSON.stringify(deployResponse);
            return { content: [{ type: "text", text: `Failed to deploy application '${sanitizedAppName}': ${errorDesc}` }] };
        }
    }
    catch (error) {
        console.error(`MCP deployApp tool error: ${error.message}`);
        return { content: [{ type: "text", text: `Error deploying app '${input.appName}': ${error.message}` }] };
    }
});
// --- Tool: deleteApp ---
server.tool("deleteApp", "Permanently deletes an application and its data.", {
    appName: z.string().describe("The name of the application to delete."),
}, async ({ appName }) => {
    try {
        // BUG FIX #2 & #10: Validate app name
        const sanitizedAppName = validateAndSanitizeAppName(appName);
        // Endpoint: POST /api/v2/user/apps/appDefinitions/delete
        // Body: { appName: "..." }
        const payload = { appName: sanitizedAppName };
        const response = await callTyaproverApi('POST', '/apps/appdefinitions/delete', payload);
        if (response && response.status === 100) {
            return { content: [{ type: "text", text: `Application '${sanitizedAppName}' deleted successfully. Description: ${response.description}` }] };
        }
        else if (response && response.status) {
            // CapRover might return other statuses for errors
            return { content: [{ type: "text", text: `Failed to delete application '${sanitizedAppName}'. API Status: ${response.status}, Message: ${response.description}` }] };
        }
        else {
            // Handle plain text or unexpected JSON from non-BaseApi error
            const responseText = typeof response === 'string' ? response : JSON.stringify(response);
            console.error(`Unexpected response from Tyaprover deleteApp API: ${responseText}`);
            return { content: [{ type: "text", text: `Failed to delete application '${sanitizedAppName}'. Unexpected API response: ${responseText}` }] };
        }
    }
    catch (error) {
        console.error(`MCP deleteApp tool error: ${error.message}`);
        return { content: [{ type: "text", text: `Error deleting application '${appName}': ${error.message}` }] };
    }
});
// --- Tool: setAppEnvironmentVariables ---
server.tool("setAppEnvironmentVariables", "Sets environment variables for an application. (Replaces existing variables!)", {
    appName: z.string().describe("The name of the application."),
    environmentVariables: z.array(z.object({
        key: z.string(),
        value: z.string()
    })).describe("List of key-value pairs for environment variables."),
}, async ({ appName, environmentVariables }) => {
    try {
        // BUG FIX #2 & #10: Validate app name
        const sanitizedAppName = validateAndSanitizeAppName(appName);
        // Step 1: Fetch existing app definition (reusing logic similar to getAppDetails)
        const getResponse = await callTyaproverApi('GET', '/apps');
        let appDefinition;
        if (getResponse && getResponse.status === 100 && getResponse.data && getResponse.data.appDefinitions) {
            appDefinition = getResponse.data.appDefinitions.find((a) => a.appName === sanitizedAppName);
            if (!appDefinition) {
                return { content: [{ type: "text", text: `Error: Application '${sanitizedAppName}' not found.` }] };
            }
        }
        else {
            const errorDesc = getResponse?.description || JSON.stringify(getResponse);
            return { content: [{ type: "text", text: `Error fetching app details for '${sanitizedAppName}': ${errorDesc}` }] };
        }
        // Step 2: Update environment variables
        // appDefinition.envVars is the array.
        // Note: CapRover's update endpoint usually replaces the whole 'envVars' array.
        // If the user wants to *append*, they should fetch first. But this tool description says "Replaces".
        // We should stick to "Replaces" or implement merge logic. Let's strictly follow input for now (Replace).
        const updatedAppDefinition = { ...appDefinition, envVars: environmentVariables };
        // Be careful not to overwrite other fields with undefined if we only send partial updates,
        // but CapRover usually expects the full definition or at least the fields being changed + crucial ones.
        // A safer bet with CapRover API is to send back the modified full definition we just fetched.
        // We already did `{ ...appDefinition, ... }` so we are good.
        // However, we must ensure we don't accidentally unset things if the GET response was partial?
        // Usually /apps returns full info.
        // One detail: 'envVars' in CapRover might need to be [{key:.., value:..}]. valid.
        // Ensure other critical fields are present if needed by the API validation?
        // e.g. 'appName', 'imageName'. they are in appDefinition.
        // BUG FIX #25: Ensure 'instanceCount' is not lost if not in input (it's not).
        // It is in appDefinition, so it is preserved.
        // BUG FIX: The API might reject if we send back 'isAppBuilding', 'status', etc. readonly fields.
        // But usually CapRover ignores them.
        // One explicit thing: ensure 'imageName' is set.
        if (!updatedAppDefinition.imageName && appDefinition.imageName) {
            updatedAppDefinition.imageName = appDefinition.imageName;
        }
        // Step 3: POST the updated app definition
        // This is similar to deployNewApp but we are explicitly updating.
        const updateResponse = await callTyaproverApi('POST', `/apps/appdefinitions/${sanitizedAppName}`, updatedAppDefinition);
        if (updateResponse && updateResponse.status === 100) {
            return { content: [{ type: "text", text: `Environment variables for '${sanitizedAppName}' updated successfully.` }] };
        }
        else {
            const errorDesc = updateResponse?.description || JSON.stringify(updateResponse);
            return { content: [{ type: "text", text: `Failed to update environment variables for '${sanitizedAppName}': ${errorDesc}` }] };
        }
    }
    catch (error) {
        console.error(`MCP setAppEnvironmentVariables tool error: ${error.message}`);
        return { content: [{ type: "text", text: `Error setting environment variables for '${appName}': ${error.message}` }] };
    }
});
// --- Tool: scaleApp ---
server.tool("scaleApp", "Changes the number of running instances for an application.", {
    appName: z.string().describe("The name of the application."),
    instanceCount: z.number().int().min(0).describe("The desired number of instances (0 to stop the app, if supported by underlying PaaS)."),
}, async ({ appName, instanceCount }) => {
    try {
        // BUG FIX #2 & #10: Validate app name
        const sanitizedAppName = validateAndSanitizeAppName(appName);
        // Step 1: Fetch existing app definition
        const getResponse = await callTyaproverApi('GET', '/apps');
        let appDefinition;
        if (getResponse && getResponse.status === 100 && getResponse.data && getResponse.data.appDefinitions) {
            appDefinition = getResponse.data.appDefinitions.find((a) => a.appName === sanitizedAppName);
            if (!appDefinition) {
                return { content: [{ type: "text", text: `Error: Application '${sanitizedAppName}' not found.` }] };
            }
        }
        else {
            const errorDesc = getResponse?.description || JSON.stringify(getResponse);
            return { content: [{ type: "text", text: `Error fetching app details for '${sanitizedAppName}': ${errorDesc}` }] };
        }
        // Step 2: Update instance count
        const updatedAppDefinition = { ...appDefinition, instanceCount: instanceCount };
        // Carry over other essential fields (similar to setAppEnvironmentVariables)
        if (!updatedAppDefinition.imageName && appDefinition.imageName) {
            updatedAppDefinition.imageName = appDefinition.imageName;
        }
        if (updatedAppDefinition.hasPersistentData === undefined && appDefinition.hasPersistentData !== undefined) {
            updatedAppDefinition.hasPersistentData = appDefinition.hasPersistentData;
        }
        // Add other fields like envVars, ports, volumes if they are not part of '...' spread from a full appDef.
        // Assuming appDefinition from GET /apps is sufficiently complete.
        if (updatedAppDefinition.envVars === undefined && appDefinition.envVars !== undefined) {
            updatedAppDefinition.envVars = appDefinition.envVars;
        }
        if (updatedAppDefinition.ports === undefined && appDefinition.ports !== undefined) {
            updatedAppDefinition.ports = appDefinition.ports;
        }
        if (updatedAppDefinition.volumes === undefined && appDefinition.volumes !== undefined) {
            updatedAppDefinition.volumes = appDefinition.volumes;
        }
        // Step 3: POST the updated app definition
        const updateResponse = await callTyaproverApi('POST', `/apps/appdefinitions/${sanitizedAppName}`, updatedAppDefinition);
        if (updateResponse && updateResponse.status === 100) {
            return { content: [{ type: "text", text: `Application '${sanitizedAppName}' scaled to ${instanceCount} instance(s) successfully.` }] };
        }
        else {
            const errorDesc = updateResponse?.description || JSON.stringify(updateResponse);
            return { content: [{ type: "text", text: `Failed to scale application '${sanitizedAppName}': ${errorDesc}` }] };
        }
    }
    catch (error) {
        console.error(`MCP scaleApp tool error: ${error.message}`);
        return { content: [{ type: "text", text: `Error scaling application '${appName}': ${error.message}` }] };
    }
});
// --- Tool: enableAppSsl ---
server.tool("enableAppSsl", "Enables SSL (HTTPS) for an application by attaching a custom domain and provisioning a certificate.", {
    appName: z.string().describe("The name of the application."),
    customDomain: z.string().describe("The custom domain to associate with the app (e.g., 'myapp.example.com')."),
}, async ({ appName, customDomain }) => {
    try {
        // BUG FIX #2 & #10: Validate app name
        const sanitizedAppName = validateAndSanitizeAppName(appName);
        // CapRover API for enabling SSL / attaching custom domain is typically:
        // POST /api/v2/user/apps/appdefinitions/:appName/customdomain
        // with body { customDomain: "your.domain.com" }
        const payload = { customDomain };
        const response = await callTyaproverApi('POST', `/apps/appdefinitions/${sanitizedAppName}/customdomain`, payload);
        if (response && response.status === 100) {
            return { content: [{ type: "text", text: `SSL enablement initiated for '${sanitizedAppName}' with domain '${customDomain}'. ${response.description || ''}`.trim() }] };
        }
        else {
            const errorDesc = response?.description || JSON.stringify(response);
            console.error(`Error response from Tyaprover enableAppSsl API: ${errorDesc}`);
            return { content: [{ type: "text", text: `Failed to enable SSL for '${sanitizedAppName}' with domain '${customDomain}': ${errorDesc}` }] };
        }
    }
    catch (error) {
        console.error(`MCP enableAppSsl tool error: ${error.message}`);
        return { content: [{ type: "text", text: `Error enabling SSL for '${appName}' with domain '${customDomain}': ${error.message}` }] };
    }
});
// --- Tool: removeCustomDomain ---
server.tool("removeCustomDomain", "Removes a custom domain from an application. This may also disable SSL if it's the last custom domain.", {
    appName: z.string().describe("The name of the application."),
    customDomain: z.string().describe("The custom domain to remove (e.g., 'myapp.example.com')."),
}, async ({ appName, customDomain }) => {
    try {
        // BUG FIX #2 & #10: Validate app name
        const sanitizedAppName = validateAndSanitizeAppName(appName);
        // CapRover API for removing a custom domain is typically:
        // DELETE /api/v2/user/apps/appdefinitions/:appName/customdomain
        // with body { customDomain: "your.domain.com" }
        const payload = { customDomain };
        // Note: Some DELETE APIs might take parameters differently (e.g., in query string or no body if domain is in URL).
        // Assuming CapRover uses a body for DELETE with customDomain for specificity here.
        // If CapRover expects no body for this DELETE, the `callTyaproverApi` will send `undefined` as body if payload is empty or not given.
        // Let's ensure payload is always an object if the CapRover endpoint expects `application/json` even for DELETE with body.
        const response = await callTyaproverApi('DELETE', `/apps/appdefinitions/${sanitizedAppName}/customdomain`, payload);
        if (response && response.status === 100) {
            return { content: [{ type: "text", text: `Custom domain '${customDomain}' removed from '${sanitizedAppName}'. ${response.description || ''}`.trim() }] };
        }
        else {
            const errorDesc = response?.description || JSON.stringify(response);
            console.error(`Error response from Tyaprover removeCustomDomain API: ${errorDesc}`);
            return { content: [{ type: "text", text: `Failed to remove custom domain '${customDomain}' from '${sanitizedAppName}': ${errorDesc}` }] };
        }
    }
    catch (error) {
        console.error(`MCP removeCustomDomain tool error: ${error.message}`);
        return { content: [{ type: "text", text: `Error removing custom domain '${customDomain}' from '${appName}': ${error.message}` }] };
    }
});
// --- Tool: identifyUserJourneys ---
server.tool("identifyUserJourneys", "Uses a Mixture of Experts approach to analyze the current state of apps and interactions (domains, SSL) to identify user journeys.", {
    // No params needed, it analyzes the whole system or can filter by appName optionally
    appName: zod_1.z.string().optional().describe("Optional: Filter by specific application name.")
}, async ({ appName }) => {
    try {
        const response = await callTyaproverApi('GET', '/apps');
        if (response && response.status === 100 && response.data && response.data.appDefinitions) {
            const apps = response.data.appDefinitions;
            // Filter if appName is provided
            const appsToAnalyze = appName ? apps.filter((a) => a.appName === appName) : apps;
            const analysisResults = appsToAnalyze.map((app) => {
                const setup = setupExpert(app);
                const security = securityExpert(app);
                const scaling = scalingExpert(app);
                const storage = storageExpert(app);
                // Gating/Aggregation Logic
                let overallStage = "Unknown";
                if (setup.score < 0.5) {
                    overallStage = "Prototype / Incomplete";
                }
                else if (security.score > 0.8 && scaling.score > 0.8) {
                    overallStage = "Production (Scaled & Secure)";
                }
                else if (security.score > 0.8) {
                    overallStage = "Production (Secure)";
                }
                else if (setup.score === 1.0) {
                    overallStage = "Development / Staging";
                }
                return {
                    appName: app.appName,
                    overallJourneyStage: overallStage,
                    experts: {
                        setup,
                        security,
                        scaling,
                        storage
                    }
                };
            });
            return {
                content: [{
                        type: "json_object",
                        json_object: {
                            summary: `Analyzed ${appsToAnalyze.length} apps.`,
                            journeys: analysisResults
                        }
                    }],
            };
        }
        else {
            return { content: [{ type: "text", text: `Error: Unable to fetch apps for analysis. ${response.description || ''}` }] };
        }
    }
    catch (error) {
        console.error(`MCP identifyUserJourneys tool error: ${error.message}`);
        return { content: [{ type: "text", text: `Error identifying user journeys: ${error.message}` }] };
    }
});
// --- Main function to run the server ---
// Export main for potential programmatic start, but primarily for conditional execution
export async function main() {
    const transport = new StdioServerTransport();
    try {
        await server.connect(transport);
        console.error("Tyaprover MCP Server running on stdio. Ready to receive tool calls.");
    }
    catch (error) {
        console.error("Fatal error connecting MCP server:", error);
        process.exit(1);
    }
}
// Ensure main only runs when this script is the main module
// Convert current file path (import.meta.url) and process.argv[1] to comparable formats.
// process.argv[1] might be relative or absolute. import.meta.url is a file URL.
import { fileURLToPath } from 'url';
import path from 'path';
const currentFilePath = fileURLToPath(import.meta.url);
const scriptPath = path.resolve(process.argv[1]);
if (currentFilePath === scriptPath) {
    main().catch((error) => {
        console.error("Fatal error in MCP server main():", error);
        process.exit(1);
    });
}<|MERGE_RESOLUTION|>--- conflicted
+++ resolved
@@ -54,55 +54,6 @@
         throw new Error(`Tyaprover API request failed with status ${error.status || 'unknown'}: ${error.message}`);
     }
 }
-<<<<<<< HEAD
-// Expert 1: Setup Expert - Checks basic existence and configuration
-function setupExpert(app) {
-    if (!app)
-        return { expertName: "SetupExpert", stage: "Non-Existent", details: "App definition is missing", score: 0 };
-    if (app.imageName === 'captain-placeholder-app-image') {
-        return { expertName: "SetupExpert", stage: "Registered", details: "App registered but no image deployed yet.", score: 0.2 };
-    }
-    return { expertName: "SetupExpert", stage: "Deployed", details: `App deployed with image ${app.imageName}`, score: 1.0 };
-}
-// Expert 2: Security Expert - Checks SSL and Custom Domains
-function securityExpert(app) {
-    const hasCustomDomain = app.customDomain && app.customDomain.length > 0;
-    const hasSsl = app.hasDefaultSubDomainSsl || (hasCustomDomain && app.customDomain.some((d) => d.hasSsl));
-    const forceSsl = app.forceSsl;
-    if (forceSsl && hasSsl) {
-        return { expertName: "SecurityExpert", stage: "Secure", details: "SSL enabled and forced.", score: 1.0 };
-    }
-    else if (hasSsl) {
-        return { expertName: "SecurityExpert", stage: "Partially Secure", details: "SSL enabled but not forced.", score: 0.8 };
-    }
-    else if (hasCustomDomain) {
-        return { expertName: "SecurityExpert", stage: "Exposed", details: "Custom domain mapped but no SSL.", score: 0.5 };
-    }
-    else {
-        return { expertName: "SecurityExpert", stage: "Internal/Default", details: "Using default subdomain, no custom SSL.", score: 0.2 };
-    }
-}
-// Expert 3: Scaling Expert - Checks instance count
-function scalingExpert(app) {
-    const instances = app.instanceCount || 1;
-    if (instances > 1) {
-        return { expertName: "ScalingExpert", stage: "Scaled", details: `Running ${instances} instances.`, score: 1.0 };
-    }
-    else if (instances === 1) {
-        return { expertName: "ScalingExpert", stage: "Single Instance", details: "Standard single instance.", score: 0.5 };
-    }
-    else {
-        return { expertName: "ScalingExpert", stage: "Stopped", details: "Zero instances running.", score: 0.0 };
-    }
-}
-// Expert 4: Storage Expert - Checks persistence
-function storageExpert(app) {
-    const hasVol = app.volumes && app.volumes.length > 0;
-    if (hasVol) {
-        return { expertName: "StorageExpert", stage: "Stateful", details: `Has ${app.volumes.length} persistent volume(s).`, score: 1.0 };
-    }
-    return { expertName: "StorageExpert", stage: "Stateless", details: "No persistent volumes configured.", score: 0.0 };
-=======
 // Helper to validate and sanitize app names
 function validateAndSanitizeAppName(appName) {
     if (!appName) {
@@ -119,7 +70,6 @@
         throw new Error(`App name '${appName}' is too long. Max 50 characters.`);
     }
     return sanitized;
->>>>>>> a967ffb5
 }
 // --- Tool: listApps ---
 server.tool("listApps", "Lists all applications currently deployed on the Tyaprover server.", {}, async () => {
@@ -178,15 +128,19 @@
     appName: z.string().describe("The name of the application (must be unique)."),
     imageName: z.string().describe("The Docker image to deploy (e.g., 'nginx:latest', 'node:18-alpine')."),
     hasPersistentData: z.boolean().optional().describe("Whether the app requires persistent storage (default: false)."),
+    ports: z.array(z.number()).optional().describe("List of container ports to expose (e.g., [80, 443]). Maps to host ports automatically."),
+    volumes: z.array(z.object({
+        containerPath: z.string(),
+        hostPath: z.string()
+    })).optional().describe("List of volume mappings (persistent storage)."),
+    environmentVariables: z.array(z.object({
+        key: z.string(),
+        value: z.string()
+    })).optional().describe("Environment variables to set."),
 }, async (input) => {
     try {
         // BUG FIX #2 & #10: Validate app name
         const sanitizedAppName = validateAndSanitizeAppName(input.appName);
-        // CapRover deploy/register endpoint: /user/apps/appDefinitions/register
-        // Body: { appName: "...", hasPersistentData: ... }
-        // Then update with image: /user/apps/appDefinitions/update
-        // Or use the one-shot if available.
-        // A common pattern in CapRover API clients is Register -> Update Config.
         // 1. Check if app exists
         const listResponse = await callTyaproverApi('GET', '/apps');
         const exists = listResponse?.data?.appDefinitions?.find((a) => a.appName === sanitizedAppName);
@@ -201,13 +155,29 @@
                 return { content: [{ type: "text", text: `Failed to register application '${sanitizedAppName}': ${registerResponse.description}` }] };
             }
         }
-        // 2. Update with image (Deploy)
+        // 2. Prepare Update Payload
         let updatePayload = {
             imageName: input.imageName
         };
+        // Add Ports if provided (CapRover typically uses 'ports' field as array of mapped ports)
+        // CapRover structure: ports: [ { containerPort: 80, hostPort: 80 } ] or just exposed container ports depending on usage.
+        // Simplified: If user provides [80], we assume they want to expose 80.
+        if (input.ports) {
+            updatePayload.ports = input.ports.map(p => ({ containerPort: p }));
+        }
+        // Add Env Vars if provided
+        if (input.environmentVariables) {
+            updatePayload.envVars = input.environmentVariables;
+        }
+        // Add Volumes if provided
+        if (input.volumes) {
+            updatePayload.volumes = input.volumes;
+        }
         // If app exists, we must merge with existing definition to avoid wiping other settings
         if (exists) {
-            // Ensure we carry over critical fields
+            // Merge: Existing takes precedence? No, input takes precedence.
+            // But we must keep existing stuff if not provided in input.
+            // e.g. if input.ports is undefined, keep exists.ports
             updatePayload = { ...exists, ...updatePayload };
         }
         // Endpoint: POST /api/v2/user/apps/appDefinitions/:appName
@@ -432,66 +402,6 @@
         return { content: [{ type: "text", text: `Error removing custom domain '${customDomain}' from '${appName}': ${error.message}` }] };
     }
 });
-// --- Tool: identifyUserJourneys ---
-server.tool("identifyUserJourneys", "Uses a Mixture of Experts approach to analyze the current state of apps and interactions (domains, SSL) to identify user journeys.", {
-    // No params needed, it analyzes the whole system or can filter by appName optionally
-    appName: zod_1.z.string().optional().describe("Optional: Filter by specific application name.")
-}, async ({ appName }) => {
-    try {
-        const response = await callTyaproverApi('GET', '/apps');
-        if (response && response.status === 100 && response.data && response.data.appDefinitions) {
-            const apps = response.data.appDefinitions;
-            // Filter if appName is provided
-            const appsToAnalyze = appName ? apps.filter((a) => a.appName === appName) : apps;
-            const analysisResults = appsToAnalyze.map((app) => {
-                const setup = setupExpert(app);
-                const security = securityExpert(app);
-                const scaling = scalingExpert(app);
-                const storage = storageExpert(app);
-                // Gating/Aggregation Logic
-                let overallStage = "Unknown";
-                if (setup.score < 0.5) {
-                    overallStage = "Prototype / Incomplete";
-                }
-                else if (security.score > 0.8 && scaling.score > 0.8) {
-                    overallStage = "Production (Scaled & Secure)";
-                }
-                else if (security.score > 0.8) {
-                    overallStage = "Production (Secure)";
-                }
-                else if (setup.score === 1.0) {
-                    overallStage = "Development / Staging";
-                }
-                return {
-                    appName: app.appName,
-                    overallJourneyStage: overallStage,
-                    experts: {
-                        setup,
-                        security,
-                        scaling,
-                        storage
-                    }
-                };
-            });
-            return {
-                content: [{
-                        type: "json_object",
-                        json_object: {
-                            summary: `Analyzed ${appsToAnalyze.length} apps.`,
-                            journeys: analysisResults
-                        }
-                    }],
-            };
-        }
-        else {
-            return { content: [{ type: "text", text: `Error: Unable to fetch apps for analysis. ${response.description || ''}` }] };
-        }
-    }
-    catch (error) {
-        console.error(`MCP identifyUserJourneys tool error: ${error.message}`);
-        return { content: [{ type: "text", text: `Error identifying user journeys: ${error.message}` }] };
-    }
-});
 // --- Main function to run the server ---
 // Export main for potential programmatic start, but primarily for conditional execution
 export async function main() {
