--- conflicted
+++ resolved
@@ -17,11 +17,7 @@
     "lint:fix": "eslint src/**/*.ts --fix"
   },
   "dependencies": {
-<<<<<<< HEAD
-    "@modelcontextprotocol/sdk": "^1.24.1",
-=======
     "@modelcontextprotocol/sdk": "^1.0.1",
->>>>>>> a967ffb5
     "node-fetch": "^3.3.2",
     "zod": "^3.22.4"
   },
@@ -31,10 +27,6 @@
     "jest": "^29.7.0",
     "ts-jest": "^29.1.2",
     "ts-node": "^10.9.2",
-<<<<<<< HEAD
-    "tsx": "^4.21.0",
-=======
->>>>>>> a967ffb5
     "typescript": "^5.3.3"
   }
 }