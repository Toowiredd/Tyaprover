--- conflicted
+++ resolved
@@ -14,16 +14,6 @@
     process.exit(1);
 }
 
-<<<<<<< HEAD
-// Define the capabilities type locally since we can't import it easily from the SDK in this context if it's not exported or if there are path issues.
-// Based on SDK usage, it expects an object.
-const serverCapabilities = {
-    resources: {},
-    tools: {},
-};
-
-=======
->>>>>>> a967ffb5
 const server = new McpServer({
     name: "tyaprover",
     version: "0.1.0",
@@ -89,68 +79,6 @@
     return sanitized;
 }
 
-<<<<<<< HEAD
-// --- Mixture of Experts Implementation ---
-
-// Interface for Expert Output
-interface ExpertOpinion {
-    expertName: string;
-    stage: string;
-    details: string;
-    score: number; // 0 to 1 confidence/progress score
-}
-
-// Expert 1: Setup Expert - Checks basic existence and configuration
-function setupExpert(app: any): ExpertOpinion {
-    if (!app) return { expertName: "SetupExpert", stage: "Non-Existent", details: "App definition is missing", score: 0 };
-
-    if (app.imageName === 'captain-placeholder-app-image') {
-        return { expertName: "SetupExpert", stage: "Registered", details: "App registered but no image deployed yet.", score: 0.2 };
-    }
-
-    return { expertName: "SetupExpert", stage: "Deployed", details: `App deployed with image ${app.imageName}`, score: 1.0 };
-}
-
-// Expert 2: Security Expert - Checks SSL and Custom Domains
-function securityExpert(app: any): ExpertOpinion {
-    const hasCustomDomain = app.customDomain && app.customDomain.length > 0;
-    const hasSsl = app.hasDefaultSubDomainSsl || (hasCustomDomain && app.customDomain.some((d: any) => d.hasSsl));
-    const forceSsl = app.forceSsl;
-
-    if (forceSsl && hasSsl) {
-        return { expertName: "SecurityExpert", stage: "Secure", details: "SSL enabled and forced.", score: 1.0 };
-    } else if (hasSsl) {
-        return { expertName: "SecurityExpert", stage: "Partially Secure", details: "SSL enabled but not forced.", score: 0.8 };
-    } else if (hasCustomDomain) {
-        return { expertName: "SecurityExpert", stage: "Exposed", details: "Custom domain mapped but no SSL.", score: 0.5 };
-    } else {
-        return { expertName: "SecurityExpert", stage: "Internal/Default", details: "Using default subdomain, no custom SSL.", score: 0.2 };
-    }
-}
-
-// Expert 3: Scaling Expert - Checks instance count
-function scalingExpert(app: any): ExpertOpinion {
-    const instances = app.instanceCount || 1;
-    if (instances > 1) {
-        return { expertName: "ScalingExpert", stage: "Scaled", details: `Running ${instances} instances.`, score: 1.0 };
-    } else if (instances === 1) {
-        return { expertName: "ScalingExpert", stage: "Single Instance", details: "Standard single instance.", score: 0.5 };
-    } else {
-        return { expertName: "ScalingExpert", stage: "Stopped", details: "Zero instances running.", score: 0.0 };
-    }
-}
-
-// Expert 4: Storage Expert - Checks persistence
-function storageExpert(app: any): ExpertOpinion {
-    const hasVol = app.volumes && app.volumes.length > 0;
-    if (hasVol) {
-        return { expertName: "StorageExpert", stage: "Stateful", details: `Has ${app.volumes.length} persistent volume(s).`, score: 1.0 };
-    }
-    return { expertName: "StorageExpert", stage: "Stateless", details: "No persistent volumes configured.", score: 0.0 };
-}
-
-=======
->>>>>>> a967ffb5
 
 // --- Tool: listApps ---
 server.tool(
@@ -552,75 +480,6 @@
     }
 );
 
-// --- Tool: identifyUserJourneys ---
-server.tool(
-    "identifyUserJourneys",
-    "Uses a Mixture of Experts approach to analyze the current state of apps and interactions (domains, SSL) to identify user journeys.",
-    {
-        // No params needed, it analyzes the whole system or can filter by appName optionally
-        appName: z.string().optional().describe("Optional: Filter by specific application name.")
-    },
-    async ({ appName }) => {
-        try {
-            const response = await callTyaproverApi('GET', '/apps');
-
-            if (response && response.status === 100 && response.data && response.data.appDefinitions) {
-                const apps = response.data.appDefinitions;
-
-                // Filter if appName is provided
-                const appsToAnalyze = appName ? apps.filter((a: any) => a.appName === appName) : apps;
-
-                const analysisResults = appsToAnalyze.map((app: any) => {
-                    const setup = setupExpert(app);
-                    const security = securityExpert(app);
-                    const scaling = scalingExpert(app);
-                    const storage = storageExpert(app);
-
-                    // Gating/Aggregation Logic
-                    let overallStage = "Unknown";
-
-                    if (setup.score < 0.5) {
-                        overallStage = "Prototype / Incomplete";
-                    } else if (security.score > 0.8 && scaling.score > 0.8) {
-                        overallStage = "Production (Scaled & Secure)";
-                    } else if (security.score > 0.8) {
-                        overallStage = "Production (Secure)";
-                    } else if (setup.score === 1.0) {
-                         overallStage = "Development / Staging";
-                    }
-
-                    return {
-                        appName: app.appName,
-                        overallJourneyStage: overallStage,
-                        experts: {
-                            setup,
-                            security,
-                            scaling,
-                            storage
-                        }
-                    };
-                });
-
-                return {
-                    content: [{
-                        type: "json_object",
-                        json_object: {
-                            summary: `Analyzed ${appsToAnalyze.length} apps.`,
-                            journeys: analysisResults
-                        }
-                    }],
-                };
-
-            } else {
-                return { content: [{ type: "text", text: `Error: Unable to fetch apps for analysis. ${response.description || ''}` }] };
-            }
-        } catch (error: any) {
-            console.error(`MCP identifyUserJourneys tool error: ${error.message}`);
-            return { content: [{ type: "text", text: `Error identifying user journeys: ${error.message}` }] };
-        }
-    }
-);
-
 
 // --- Main function to run the server ---
 // Export main for potential programmatic start, but primarily for conditional execution
